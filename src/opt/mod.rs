use std::collections::HashSet;

use crate::{
    inter::ir::{BlockRef, Inst, Method, Program, Terminator},
    opt::ssa::construct_ssa,
    utils::{cli::Optimization, show_graphviz},
};

pub mod array_split;
pub mod constant_folding;
pub mod copy_prop;
pub mod cse;
pub mod dead_code;
pub mod dom;
<<<<<<< HEAD
pub mod gvnpre;
=======
pub mod function_inlining;
>>>>>>> cfe1797d
pub mod ssa;

// Common graph algorithms for control flow graphs.

/**
 * Apply a function to each successor of a block.
 */
pub fn for_each_successor(method: &Method, block: BlockRef, mut func: impl FnMut(BlockRef)) {
    match method.block(block).term {
        Terminator::Return(_) => {}
        Terminator::Jump(target) => {
            func(target);
        }
        Terminator::CondJump { true_, false_, .. } => {
            func(true_);
            func(false_);
        }
    }
}

/**
 * Compute the reverse postorder of the control flow graph of a method.
 * The returned vector does not include unreachable blocks.
 *
 * Reverse postorder is usually a good linearization of the control flow graph
 * for codegen adn optimization purposes.
 */
pub fn reverse_postorder(method: &Method) -> Vec<BlockRef> {
    let mut postorder = Vec::new();
    let mut discovered = vec![false; method.n_blocks()];
    let mut finished = vec![false; method.n_blocks()];
    let mut stack = vec![method.entry];
    while let Some(&block) = stack.last() {
        if !discovered[block.0] {
            discovered[block.0] = true;
            for_each_successor(method, block, |succ| {
                if !discovered[succ.0] {
                    stack.push(succ);
                }
            });
        } else {
            stack.pop();
            if !finished[block.0] {
                postorder.push(block);
                finished[block.0] = true;
            }
        }
    }
    postorder.reverse();
    postorder
}

/**
 * Compute the predecessors of each block in the control flow graph of a method.
 * Skips unreachable blocks.
 */
pub fn predecessors(method: &Method) -> Vec<HashSet<BlockRef>> {
    let mut preds = vec![HashSet::new(); method.n_blocks()];
    let mut visited = vec![false; method.n_blocks()];

    fn dfs(
        method: &Method,
        preds: &mut Vec<HashSet<BlockRef>>,
        visited: &mut Vec<bool>,
        block: BlockRef,
    ) {
        if !visited[block.0] {
            visited[block.0] = true;
            for_each_successor(method, block, |succ| {
                preds[succ.0].insert(block);
                dfs(method, preds, visited, succ);
            });
        }
    }

    dfs(method, &mut preds, &mut visited, method.entry);
    preds
}

/// Create a new method where all critical edges are split.
///
/// Critical edges are edges of the form A->B where A has >=2 successors and B
/// has >=2 predecessors. The problem with critical edges is that their
/// existence makes it hard to add code "to the edge," which is often needed
/// when destructing phi instructions. Without phi edges,
///
/// - A->B, A has multiple successors => A must be B's only predecessor =>
///   adding code "on edge" is prepending to B;
/// - A->B, B has multiple predecessors => B must be A's only successor =>
///   adding code "on edge" is appending to A.
///
/// Nice and simple. Can't do that with critical edges though.
pub fn split_critical_edges(method: &Method) -> Method {
    let mut new_method = method.clone();
    let predecessors = predecessors(method);
    for block in method.iter_block_refs() {
        if predecessors[block.0].len() <= 1 {
            continue;
        }
        for pred in predecessors[block.0].iter() {
            let mut successors = HashSet::new();
            for_each_successor(method, *pred, |succ| {
                successors.insert(succ);
            });
            if successors.len() == 1 {
                // If we only have one successor, we can just jump to it.
                // This is just in case the original terminator is a conditional
                // jump with the same destination on both branches. This slightly
                // messes up with register allocation down the line.
                let succ = *successors.iter().next().unwrap();
                new_method.block_mut(*pred).term = Terminator::Jump(succ);
            }
            let critical = successors.len() >= 2;
            if critical {
                let edge_block = new_method.next_block();
                new_method.block_mut(*pred).term.for_each_block_ref(|succ| {
                    if *succ == block {
                        *succ = edge_block;
                    }
                });
                new_method.block_mut(edge_block).term = Terminator::Jump(block);
                for inst_ref in new_method.block(block).insts.clone() {
                    let Inst::Phi(map) = new_method.inst_mut(inst_ref) else {
                        break;
                    };
                    map.insert(edge_block, map[&pred]);
                    map.remove(pred);
                }
            };
        }
    }
    new_method
}

pub fn optimize(mut program: Program, optimizations: &[Optimization]) -> Program {
    let mut optimizations: HashSet<_> = optimizations.iter().cloned().collect();
    if optimizations.remove(&Optimization::All) {
        optimizations.extend([
            Optimization::GVNPRE,
            Optimization::CopyPropagation,
            Optimization::DeadCodeElimination,
            Optimization::CommonSubexpressionElimination,
            Optimization::ConstantFolding,
            Optimization::ArraySplitting,
            Optimization::GVNPRE,
        ]);
    }

    function_inlining::inline_functions(&mut program);

    // Construct SSA form
    for method in program.methods.values_mut() {
        *method = construct_ssa(method);
    }

    for _ in 0..10 {
        // Constant folding
        if optimizations.contains(&Optimization::ConstantFolding) {
            for method in program.methods.values_mut() {
                constant_folding::fold_constants(method);
            }

        // Copy propagation
        if optimizations.contains(&Optimization::CopyPropagation) {
            for method in program.methods.values_mut() {
                copy_prop::propagate_copies(method);
            }
        }

        // Common subexpression elimination
        if optimizations.contains(&Optimization::CommonSubexpressionElimination) {
            for method in program.methods.values_mut() {
                cse::eliminate_common_subexpressions(method);
            }
        }

            // Dead code elimination
            if optimizations.contains(&Optimization::DeadCodeElimination) {
                for method in program.methods.values_mut() {
                    dead_code::eliminate_dead_code(method);
                }
            }
        }

        if optimizations.contains(&Optimization::ArraySplitting) {
            for method in program.methods.values_mut() {
                array_split::split_arrays(method);
            }
        }
    }

    if optimizations.contains(&Optimization::GVNPRE) {
        for method in program.methods.values_mut() {
            gvnpre::gvnpre::perform_gvnpre(method);
        }
        for _ in 0..3 { // IDK HOW THIS WORKSSSSS
            // I don't know how to use propagate_copies and eliminate_dead_code
        if optimizations.contains(&Optimization::ConstantFolding) {
            for method in program.methods.values_mut() {
                constant_folding::fold_constants(method);
            }
        }

            // Copy propagation
            if optimizations.contains(&Optimization::CopyPropagation) {
                for method in program.methods.values_mut() {
                    copy_prop::propagate_copies(method);
                }
        }
    }


    // let mut ls = vec![];
    // for (name, method) in program.methods.iter() {
    //     // println!("{}:", name);
    //     let max_reg = 3;
    //     let mut lowered = crate::assembler::spill::Spiller::new(&program, method, max_reg).spill();
    //     crate::assembler::regalloc::RegAllocator::new(&program, &mut lowered, max_reg).allocate();
    //     ls.push(lowered);
    // }
    // let mut assembler = crate::assembler::Assembler::new(program.clone());
    // let _output = assembler.assemble_lowered("test.S", ls);
    // println!("{}", output);

    // Destruct SSA form
    // program.methods = program
    //     .methods
    //     .iter()
    //     .map(|(name, method)| (name.clone(), destruct_ssa(&program, method)))
    //     .collect();
    program
}<|MERGE_RESOLUTION|>--- conflicted
+++ resolved
@@ -12,11 +12,8 @@
 pub mod cse;
 pub mod dead_code;
 pub mod dom;
-<<<<<<< HEAD
+pub mod function_inlining;
 pub mod gvnpre;
-=======
-pub mod function_inlining;
->>>>>>> cfe1797d
 pub mod ssa;
 
 // Common graph algorithms for control flow graphs.
