--- conflicted
+++ resolved
@@ -157,13 +157,9 @@
             Optimization::DeadCodeElimination,
             Optimization::CommonSubexpressionElimination,
             Optimization::ConstantFolding,
-<<<<<<< HEAD
-            Optimization::ArraySplitting,
-            Optimization::GVNPRE,
-=======
             // Optimization::ArraySplitting,
             Optimization::FunctionInlining,
->>>>>>> 0828cfe7
+            Optimization::GVNPRE,
         ]);
     }
 
