--- conflicted
+++ resolved
@@ -36,15 +36,12 @@
     RedundantGlobalAndArrayAccessElimination,
     #[clap(name = "licm")]
     LoopInvariantCodeMotion,
-<<<<<<< HEAD
     #[clap(name = "gvnpre")]
     GVNPRE,
-=======
     #[clap(name = "dase")]
     DeadArrayStoreElimination,
     #[clap(name = "unroll")]
     LoopUnrolling,
->>>>>>> 4882402f
     #[clap(name = "all")]
     All,
 }
