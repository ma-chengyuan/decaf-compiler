/**
 * A generic command-line interface for 6.035 compilers.  This class
 * provides command-line parsing for student projects.  It recognizes
 * the required <tt>-target</tt>, <tt>-debug</tt>, <tt>-opt</tt>, and
 * <tt>-o</tt> switches, and generates a name for input and output
 * files.
 *
 * @author 6.1100 Staff, last updated January 2024
 */
use clap::Parser;

#[derive(Clone, clap::ValueEnum, Debug)]
pub enum CompilerAction {
    Default,
    Scan,
    Parse,
    Inter,
    Assembly,
}

#[derive(Clone, clap::ValueEnum, Debug, PartialEq, Eq, Hash)]
pub enum Optimization {
    #[clap(name = "cp")]
    CopyPropagation,
    #[clap(name = "dce")]
    DeadCodeElimination,
    #[clap(name = "cse")]
    CommonSubexpressionElimination,
    #[clap(name = "cf")]
    ConstantFolding,
    #[clap(name = "as")]
    ArraySplitting,
<<<<<<< HEAD
    #[clap(name = "gvnpre")]
    GVNPRE,
=======
    #[clap(name = "inline")]
    FunctionInlining,
>>>>>>> 0828cfe7
    #[clap(name = "all")]
    All,
}

#[derive(Parser, Debug)]
pub struct Args {
    /// compile to the given stage
    #[clap(short, long, value_enum, default_value_t=CompilerAction::Default, value_name = "stage")]
    pub target: CompilerAction,

    /// write output to
    #[clap(short = 'o', long, value_name = "outname")]
    pub output: Option<std::path::PathBuf>,

    /// Perform the listed optimizations
    #[clap(
        short = 'O',
        long,
        value_delimiter = ',',
        value_enum,
        value_name = "optimization,.."
    )]
    pub opt: Vec<Optimization>,

    /// Print debugging information
    #[arg(short, long, default_value_t = false)]
    pub debug: bool,

    /// Decaf file
    pub input: Option<std::path::PathBuf>,

    // stuff for godbolt
    #[arg(long, default_value_t = false)]
    pub version: bool,

    #[arg(short = 'g', long, default_value_t = false)]
    pub emit_debug_symbols: bool,

    #[arg(short = 'S', long, default_value_t = false)]
    pub output_assembly: bool,
}

pub fn parse() -> Args {
    Args::parse()
}<|MERGE_RESOLUTION|>--- conflicted
+++ resolved
@@ -30,13 +30,10 @@
     ConstantFolding,
     #[clap(name = "as")]
     ArraySplitting,
-<<<<<<< HEAD
+    #[clap(name = "inline")]
+    FunctionInlining,
     #[clap(name = "gvnpre")]
     GVNPRE,
-=======
-    #[clap(name = "inline")]
-    FunctionInlining,
->>>>>>> 0828cfe7
     #[clap(name = "all")]
     All,
 }
